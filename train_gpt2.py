--- conflicted
+++ resolved
@@ -8,11 +8,8 @@
 import time
 import contextlib
 from dataclasses import dataclass
-<<<<<<< HEAD
 import click
-=======
 from pathlib import Path
->>>>>>> 06a2c67f
 
 import torch
 from torch import nn
@@ -436,7 +433,6 @@
 
     # Initialize wandb
     if master_process:
-<<<<<<< HEAD
         wandb.init(project=wandb_project, config=args.__dict__)
         run_id = wandb.run.id
         # Save the code to wandb
@@ -450,196 +446,13 @@
             wandb.log({'message': s})
     # log information about the hardware/software environment this is running on
     # and print the full `nvidia-smi` to wandb
-    print0(f"Running pytorch {torch.__version__} compiled for CUDA {torch.version.cuda}\nnvidia-smi:")
+    print0(f"Running python {sys.version}")
+print0(f"Running pytorch {torch.__version__} compiled for CUDA {torch.version.cuda}\nnvidia-smi:")
     import subprocess
     result = subprocess.run(['nvidia-smi'], stdout=subprocess.PIPE, stderr=subprocess.PIPE, text=True)
     if master_process:
         wandb.log({'nvidia-smi': result.stdout})
     print0('='*100)
-
-    # convenience variables
-    T = args.sequence_length
-    # calculate the number of steps to take in the val loop.
-    assert args.val_tokens % (T * ddp_world_size) == 0
-    val_steps = args.val_tokens // (T * ddp_world_size)
-    # calculate the steps of gradient accumulation required to attain the desired global batch size.
-    assert args.batch_size % (ddp_world_size) == 0
-    train_accumulation_steps = args.batch_size // ddp_world_size
-
-    # load tokens
-    train_loader = DistributedDataLoader(args.input_bin, T, ddp_rank, ddp_world_size)
-    val_loader = DistributedDataLoader(args.input_val_bin, T, ddp_rank, ddp_world_size)
-    print0(f"Training DataLoader: total number of tokens: {train_loader.ntok_total} across {len(train_loader.files)} files")
-    print0(f"Validation DataLoader: total number of tokens: {val_loader.ntok_total} across {len(val_loader.files)} files")
-    print0('='*100)
-    x, y = train_loader.next_batch()
-
-    # there are only 50257 unique GPT-2 tokens; we extend to nearest multiple of 128 for efficiency. suggested to me by @Grad62304977.
-    # this originates from Karpathy's experiments.
-    num_vocab = 50304
-    model = GPT(GPTConfig(vocab_size=num_vocab, n_layer=12, n_head=6, n_embd=768))
-    model = model.cuda().bfloat16()
-    for m in model.modules():
-        if isinstance(m, CastedLinear):
-            m.float()
-    if hasattr(config, "coordinate_descent_tuning"):
-        config.coordinate_descent_tuning = True  # suggested by @Chillee
-    model = torch.compile(model)
-    # here we wrap model into DDP container
-    model = DDP(model, device_ids=[ddp_local_rank])
-    raw_model = model.module  # always contains the "raw" unwrapped model
-
-    # Load pretrained weights if provided
-    if pretrained_weights is not None:
-        print0(f"Loading pretrained weights from {pretrained_weights}")
-        checkpoint = torch.load(pretrained_weights, map_location='cpu')
-        raw_model.load_state_dict(checkpoint['model'])
-
-    # init the optimizer(s)
-    optimizer1 = torch.optim.Adam([raw_model.transformer.wte.weight], lr=0.6,   betas=(0.8, 0.95), fused=True)
-    optimizer2 = torch.optim.Adam([raw_model.lm_head.weight],         lr=0.008, betas=(0.8, 0.95), fused=True)
-    params = list(raw_model.transformer.h.parameters())
-    matrix_params = [p for p in params if p.ndim == 2]
-    scalar_params = [p for p in params if p.ndim < 2] + [raw_model.skip_weights]
-    optimizer3 = Muon(matrix_params, lr=0.05, momentum=0.95)
-    optimizer4 = torch.optim.Adam(scalar_params, lr=0.04, betas=(0.8, 0.95), fused=True)  # note that this learning rate is neither sensitive nor tuned
-    optimizers = [optimizer1, optimizer2, optimizer3, optimizer4]
-    # learning rate decay scheduler (linear warmup and cooldown)
-    def get_lr(it):
-        assert it <= args.num_iterations
-        # 1) linear warmup for warmup_iters steps
-        if it < args.warmup_iters:
-            return (it+1) / args.warmup_iters
-        # 2) constant lr for a while
-        elif it < args.num_iterations - args.cooldown_iters:
-            return 1.0
-        # 3) linear cooldown
-        else:
-            decay_ratio = (args.num_iterations - it) / args.cooldown_iters
-            return decay_ratio
-    schedulers = [torch.optim.lr_scheduler.LambdaLR(opt, get_lr) for opt in optimizers]
-
-    # Start training loop
-    training_time_ms = 0
-    # start the clock
-    torch.cuda.synchronize()
-    t0 = time.time()
-    # begin training
-    for step in range(args.num_iterations + 1):
-        last_step = (step == args.num_iterations)
-        # This effectively ignores timing first 10 steps, which are slower for weird reasons.
-        # Alternately, and slightly more correctly in terms of benchmarking, we could do 10
-        # steps with dummy data first, and then re-initialize the model and reset the loader.
-        if step == 10:
-            training_time_ms = 0
-            t0 = time.time()
-        timed_steps = float('nan') if step <= 11 else (step - 10) + 1  # <= 11 to avoid bug in val
-
-        # Set the attention blocksize for the current step, in chunks of 64. By @fernbear.bsky.social
-        attn_blocksize = torch.tensor(64*((step/args.num_iterations * (1792 - 64) + 64)//64), dtype=torch.int, device='cuda')
-
-        # once in a while evaluate the validation dataset
-        if (last_step or (args.val_loss_every > 0 and step % args.val_loss_every == 0)):
-            # stop the clock
-            torch.cuda.synchronize()
-            training_time_ms += 1000 * (time.time() - t0)
-            # run validation batches
-            model.eval()
-            val_loader.reset()
-            val_loss = 0.0
-            for _ in range(val_steps):
-                with torch.no_grad():
-                    x_val, y_val = val_loader.next_batch()
-                    val_loss += model(x_val, y_val, attn_blocksize=attn_blocksize)
-            dist.all_reduce(val_loss, op=dist.ReduceOp.AVG)
-            val_loss /= val_steps
-            # log val loss to console and to wandb
-            print0(f'step:{step}/{args.num_iterations} val_loss:{val_loss:.4f} train_time:{training_time_ms:.0f}ms step_avg:{training_time_ms/(timed_steps-1):.2f}ms')
-            if master_process:
-                wandb.log({'val_loss': val_loss.item(), 'step': step})
-            # start the clock again
-            torch.cuda.synchronize()
-            t0 = time.time()
-
-        if master_process and (last_step or (args.save_every > 0 and step % args.save_every == 0)):
-            # stop the clock
-            torch.cuda.synchronize()
-            training_time_ms += 1000 * (time.time() - t0)
-            # save the state of the training process
-            log_state = dict(step=step, code=code, model=raw_model.state_dict(), optimizers=[opt.state_dict() for opt in optimizers])
-            # Save the state to wandb as an artifact
-            checkpoint_path = f'state_step{step:06d}.pt'
-            torch.save(log_state, checkpoint_path)
-            artifact = wandb.Artifact(f'model-{wandb.run.id}', type='model')
-            artifact.add_file(checkpoint_path)
-            wandb.log_artifact(artifact)
-            os.remove(checkpoint_path)
-            # start the clock again
-            torch.cuda.synchronize()
-            t0 = time.time()
-
-        # bit confusing: we want to make sure to eval on 0th iteration
-        # but also after the very last iteration. so we loop for step <= num_iterations
-        # instead of just < num_iterations (one extra due to <=), only to do
-        # the validation/sampling one last time, and then we break right here as we're done.
-        if last_step:
-            break
-
-        # --------------- TRAINING SECTION BEGIN -----------------
-        model.train()
-        for i in range(1, train_accumulation_steps+1):
-            ctx = model.no_sync() if i < train_accumulation_steps else contextlib.nullcontext()
-            with ctx:  # there's no need to sync gradients every accumulation step
-                # forward pass
-                loss = model(x, y, attn_blocksize=attn_blocksize)
-                # advance the dataset for the next batch
-                x, y = train_loader.next_batch()
-                # backward pass
-                loss.backward()
-            train_loss = loss.detach()
-        for p in model.parameters():
-            p.grad /= train_accumulation_steps
-        # momentum warmup for Muon
-        frac = min(step/300, 1)
-        optimizer3.param_groups[0]['momentum'] = (1 - frac) * 0.85 + frac * 0.95
-        # step the optimizers and schedulers
-        for opt, sched in zip(optimizers, schedulers):
-            opt.step()
-            sched.step()
-        # null the gradients
-        model.zero_grad(set_to_none=True)
-        # --------------- TRAINING SECTION END -------------------
-        # everything that follows now is just diagnostics, prints, logging, etc.
-
-        #dist.all_reduce(train_loss, op=dist.ReduceOp.AVG) # all-reducing the training loss would be more correct in terms of logging, but slower
-        approx_time = training_time_ms + 1000 * (time.time() - t0)
-        print0(f"step:{step+1}/{args.num_iterations} train_loss:{train_loss.item():.4f} train_time:{approx_time:.0f}ms step_avg:{approx_time/timed_steps:.2f}ms")
-        if master_process:
-            wandb.log({'train_loss': train_loss.item(), 'step': step})
-
-    if master_process:
-        print(f"Peak memory consumption: {torch.cuda.max_memory_allocated() // 1024 // 1024} MiB")
-        wandb.summary['peak_memory_mib'] = torch.cuda.max_memory_allocated() // 1024 // 1024
-
-    # -------------------------------------------------------------------------
-    # clean up nice
-    dist.destroy_process_group()
-
-if __name__ == '__main__':
-    main()
-=======
-        with open(logfile, "a") as f:
-            if not logonly:
-                print(s)
-            f.write(s+'\n')
-# log information about the hardware/software environment this is running on
-# and print the full `nvidia-smi` to file
-print0(f"Running python {sys.version}")
-print0(f"Running pytorch {torch.version.__version__} compiled for CUDA {torch.version.cuda}\nnvidia-smi:")
-import subprocess
-result = subprocess.run(['nvidia-smi'], stdout=subprocess.PIPE, stderr=subprocess.PIPE, text=True)
-print0(f'{result.stdout}', logonly=True)
-print0('='*100, logonly=True)
 
 # calculate the number of steps to take in the val loop.
 assert args.val_tokens % (args.sequence_length * ddp_world_size) == 0
@@ -752,12 +565,12 @@
         torch.cuda.synchronize()
         t0 = time.perf_counter()
 
-    # bit confusing: we want to make sure to eval on 0th iteration
-    # but also after the very last iteration. so we loop for step <= num_iterations
-    # instead of just < num_iterations (one extra due to <=), only to do
-    # the validation/sampling one last time, and then we break right here as we're done.
-    if last_step:
-        break
+        # bit confusing: we want to make sure to eval on 0th iteration
+        # but also after the very last iteration. so we loop for step <= num_iterations
+        # instead of just < num_iterations (one extra due to <=), only to do
+        # the validation/sampling one last time, and then we break right here as we're done.
+        if last_step:
+            break
 
     # --------------- TRAINING SECTION BEGIN -----------------
     model.train()
@@ -788,7 +601,9 @@
 
 print0(f"peak memory consumption: {torch.cuda.max_memory_allocated() // 1024 // 1024} MiB")
 
-# -------------------------------------------------------------------------
-# clean up nice
-dist.destroy_process_group()
->>>>>>> 06a2c67f
+    # -------------------------------------------------------------------------
+    # clean up nice
+    dist.destroy_process_group()
+
+if __name__ == '__main__':
+    main()